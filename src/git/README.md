--- conflicted
+++ resolved
@@ -98,10 +98,6 @@
 We encourage contributions to help expand and improve mcp-git. Whether you want to add new tools, enhance existing functionality, or improve documentation, your input is valuable.
 
 For examples of other MCP servers and implementation patterns, see:
-<<<<<<< HEAD
-https://github.com/modelcontextprotocol/servers/
-=======
 https://github.com/modelcontextprotocol/servers
->>>>>>> 32d936b8
 
 Pull requests are welcome! Feel free to contribute new ideas, bug fixes, or enhancements to make mcp-git even more powerful and useful.